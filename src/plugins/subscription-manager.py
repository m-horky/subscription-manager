--- conflicted
+++ resolved
@@ -108,12 +108,8 @@
         except:
             msg = not_registered_warning
     finally:
-<<<<<<< HEAD
         if msg:
-            conduit.error(2, msg)
-=======
-        conduit.info(2, msg)
->>>>>>> 15b8aea7
+            conduit.info(2, msg)
 
 
 def config_hook(conduit):
