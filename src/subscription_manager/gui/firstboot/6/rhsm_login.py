import sys
import gtk

from firstboot.config import *
from firstboot.constants import *
from firstboot.functions import *
from firstboot.module import *
from firstboot.module import Module

import gettext
_ = lambda x: gettext.ldgettext("firstboot", x)

import rhsm

sys.path.append("/usr/share/rhsm")
from subscription_manager.gui import managergui
from subscription_manager.gui import registergui
from subscription_manager.certlib import ConsumerIdentity
from subscription_manager.facts import Facts

sys.path.append("/usr/share/rhn")
from up2date_client import config

<<<<<<< HEAD

class moduleClass(Module, managergui.RegisterScreen):
=======
class moduleClass(Module, registergui.RegisterScreen):
>>>>>>> 3f5e4f47

    def __init__(self):
        """
        Create a new firstboot Module for the 'register' screen.
        """
        Module.__init__(self)

        backend = managergui.Backend()

        registergui.RegisterScreen.__init__(self, backend,
                managergui.Consumer(), Facts())

        # this value is relative to when you want to load the screen
        # so check other modules before setting
        self.priority = 200.1
        self.sidebarTitle = _("Entitlement Registration")
        self.title = _("Entitlement Platform Registration")
        self._cached_credentials = None

    def _read_rhn_proxy_settings(self):
        # Read and store rhn-setup's proxy settings, as they have been set
        # on the prior screen (which is owned by rhn-setup)
        up2date_cfg = config.initUp2dateConfig()
        cfg = rhsm.config.initConfig()

        if up2date_cfg['enableProxy']:
            proxy = up2date_cfg['httpProxy']
            if proxy:
                try:
                    host, port = proxy.split(':')
                    cfg.set('server', 'proxy_hostname', host)
                    cfg.set('server', 'proxy_port', port)
                except ValueError:
                    cfg.set('server', 'proxy_hostname', proxy)
                    cfg.set('server', 'proxy_port',
                            rhsm.config.DEFAULT_PROXY_PORT)
            if up2date_cfg['enableProxyAuth']:
                cfg.set('server', 'proxy_user', up2date_cfg['proxyUser'])
                cfg.set('server', 'proxy_password',
                        up2date_cfg['proxyPassword'])
        else:
            cfg.set('server', 'proxy_hostname', '')
            cfg.set('server', 'proxy_port', '')
            cfg.set('server', 'proxy_user', '')
            cfg.set('server', 'proxy_password', '')

        cfg.save()
        self.backend.uep = rhsm.connection.UEPConnection(
            host=cfg.get('server', 'hostname'),
            ssl_port=int(cfg.get('server', 'port')),
            handler=cfg.get('server', 'prefix'),
            proxy_hostname=cfg.get('server', 'proxy_hostname'),
            proxy_port=cfg.get('server', 'proxy_port'),
            proxy_user=cfg.get('server', 'proxy_user'),
            proxy_password=cfg.get('server', 'proxy_password'),
            username=None, password=None,
            cert_file=ConsumerIdentity.certpath(),
            key_file=ConsumerIdentity.keypath())

    def apply(self, interface, testing=False):
        """
        'Next' button has been clicked - try to register with the
        provided user credentials and return the appropriate result
        value.
        """

        self._read_rhn_proxy_settings()

        credentials = self._get_credentials_hash()

        if credentials == self._cached_credentials and \
                ConsumerIdentity.exists():
            # User has already successfully authenticaed with these
            # credentials, just go on to the next module without
            # reregistering the consumer
            return RESULT_SUCCESS
        else:
            self.interface = interface
            valid_registration = self.register(testing=testing)

            if valid_registration:
                self._cached_credentials = credentials
                return RESULT_SUCCESS
            else:
                return RESULT_FAILURE

    def close_window(self):
        """
        Overridden from RegisterScreen - we want to bypass the default behavior
        of hiding the GTK window.
        """
        pass

    def emit_consumer_signal(self):
        """
        Overriden from RegisterScreen - we don't care about consumer update
        signals.
        """
        pass

    def registrationTokenScreen(self):
        """
        Overridden from RegisterScreen - ignore any requests to show the
        registration screen on this particular page.
        """
        pass

    def createScreen(self):
        """
        Create a new instance of gtk.VBox, pulling in child widgets from the
        glade file.
        """
        self.vbox = gtk.VBox(spacing=10)
        self.register_dialog = registergui.registration_xml.get_widget("dialog-vbox6")
        self.register_dialog.reparent(self.vbox)

        # Get rid of the 'register' and 'cancel' buttons, as we are going to
        # use the 'forward' and 'back' buttons provided by the firsboot module
        # to drive the same functionality
        self._destroy_widget('register_button')
        self._destroy_widget('cancel_button')

    def initializeUI(self):
        self.initializeConsumerName()

    def needsNetwork(self):
        """
        This lets firstboot know that networking is required, in order to
        talk to hosted UEP.
        """
        return True

    def focus(self):
        """
        Focus the initial UI element on the page, in this case the
        login name field.
        """
        # FIXME:  This is currently broken
        login_text = registergui.registration_xml.get_widget("account_login")
        login_text.grab_focus()

    def shouldAppear(self):
        """
        Indicates to firstboot whether to show this screen.  In this case
        we want to skip over this screen if there is already an identity
        certificate on the machine (most likely laid down in a kickstart),
        but showing the screen and allowing the user to reregister if
        firstboot is run in reconfig mode.
        """
        return True

    def _destroy_widget(self, widget_name):
        """
        Destroy a widget by name.

        See gtk.Widget.destroy()
        """
        widget = registergui.registration_xml.get_widget(widget_name)
        widget.destroy()

    def _get_credentials_hash(self):
        """
        Return an internal hash representation of the text input
        widgets.  This is used to compare if we have changed anything
        when moving back and forth across modules.
        """
        credentials = [self._get_text(name) for name in \
                           ('account_login', 'account_password',
                               'consumer_name')]
        return hash(tuple(credentials))

    def _get_text(self, widget_name):
        """
        Return the text value of an input widget referenced
        by name.
        """
<<<<<<< HEAD
        widget = managergui.registration_xml.get_widget(widget_name)
        return widget.get_text()
=======
        widget = registergui.registration_xml.get_widget(widget_name)
        return widget.get_text()

    def _finish_registration(self, failed=False):
        registergui.RegisterScreen._finish_registration(self, failed=failed)
        if not failed:
            self.interface.moveToPage(moduleTitle=(_("Subscription Manager")))
>>>>>>> 3f5e4f47
<|MERGE_RESOLUTION|>--- conflicted
+++ resolved
@@ -21,12 +21,8 @@
 sys.path.append("/usr/share/rhn")
 from up2date_client import config
 
-<<<<<<< HEAD
-
-class moduleClass(Module, managergui.RegisterScreen):
-=======
-class moduleClass(Module, registergui.RegisterScreen):
->>>>>>> 3f5e4f47
+
+class moduleClass(Module, registergui.RegisterScreen)
 
     def __init__(self):
         """
@@ -203,15 +199,10 @@
         Return the text value of an input widget referenced
         by name.
         """
-<<<<<<< HEAD
-        widget = managergui.registration_xml.get_widget(widget_name)
-        return widget.get_text()
-=======
         widget = registergui.registration_xml.get_widget(widget_name)
         return widget.get_text()
 
     def _finish_registration(self, failed=False):
         registergui.RegisterScreen._finish_registration(self, failed=failed)
         if not failed:
-            self.interface.moveToPage(moduleTitle=(_("Subscription Manager")))
->>>>>>> 3f5e4f47
+            self.interface.moveToPage(moduleTitle=(_("Subscription Manager")))