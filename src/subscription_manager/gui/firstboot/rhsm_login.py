import sys
import gtk
import socket

import gettext
_ = lambda x: gettext.ldgettext("rhsm", x)

import rhsm

sys.path.append("/usr/share/rhsm")
from subscription_manager.gui import managergui
from subscription_manager import managerlib
from subscription_manager.gui import registergui
from subscription_manager.gui import autobind
from subscription_manager.certlib import ConsumerIdentity
from subscription_manager.facts import Facts
from subscription_manager.gui.manually_subscribe import get_screen
from subscription_manager.gui.firstboot_base import RhsmFirstbootModule

from subscription_manager.gui.utils import handle_gui_exception
from subscription_manager.utils import remove_scheme

sys.path.append("/usr/share/rhn")
from up2date_client import config


class moduleClass(RhsmFirstbootModule, registergui.RegisterScreen):

    def __init__(self):
        """
        Create a new firstboot Module for the 'register' screen.
        """
        RhsmFirstbootModule.__init__(self,
<<<<<<< HEAD
        # Firstboot module title
        # Note: translated title needs to be unique across all
        # firstboot modules, not just the rhsm ones. See bz #828042
                _("Entitlement Platform Registration"),
                _("Entitlement Registration"),
=======
                _("Subscription Management Registration"),
                _("Subscription Registration"),
>>>>>>> e4daf496
                200.1, 109.10)

        self.pages = {
                "rhsm_manually_subscribe": _("Manual Configuraton Required"),
                "rhsm_select_sla": _("Service Level"),
                "rhsm_confirm_subs": _("Confirm Subscriptions"),
                }

        backend = managergui.Backend()

        registergui.RegisterScreen.__init__(self, backend,
                managergui.Consumer(), Facts())

        self._skip_apply_for_page_jump = False
        self._cached_credentials = None
        self._registration_finished = False
        self._offline = False

        # In firstboot, we leverage the RHN setup proxy settings already
        # presented to the user, so hide the choose server screen's proxy
        # text and button.
        self.proxy_label.destroy()
        self.proxy_config_button.destroy()

    def _read_rhn_proxy_settings(self):
        # Read and store rhn-setup's proxy settings, as they have been set
        # on the prior screen (which is owned by rhn-setup)
        up2date_cfg = config.initUp2dateConfig()
        cfg = rhsm.config.initConfig()

        if up2date_cfg['enableProxy']:
            proxy = up2date_cfg['httpProxy']
            if proxy:
                # Remove any URI scheme provided
                proxy = remove_scheme(proxy)
                try:
                    host, port = proxy.split(':')
                    cfg.set('server', 'proxy_hostname', host)
                    cfg.set('server', 'proxy_port', port)
                except ValueError:
                    cfg.set('server', 'proxy_hostname', proxy)
                    cfg.set('server', 'proxy_port',
                            rhsm.config.DEFAULT_PROXY_PORT)
            if up2date_cfg['enableProxyAuth']:
                cfg.set('server', 'proxy_user', up2date_cfg['proxyUser'])
                cfg.set('server', 'proxy_password',
                        up2date_cfg['proxyPassword'])
        else:
            cfg.set('server', 'proxy_hostname', '')
            cfg.set('server', 'proxy_port', '')
            cfg.set('server', 'proxy_user', '')
            cfg.set('server', 'proxy_password', '')

        cfg.save()
        self.backend.uep = rhsm.connection.UEPConnection(
            host=cfg.get('server', 'hostname'),
            ssl_port=int(cfg.get('server', 'port')),
            handler=cfg.get('server', 'prefix'),
            proxy_hostname=cfg.get('server', 'proxy_hostname'),
            proxy_port=cfg.get('server', 'proxy_port'),
            proxy_user=cfg.get('server', 'proxy_user'),
            proxy_password=cfg.get('server', 'proxy_password'),
            username=None, password=None,
            cert_file=ConsumerIdentity.certpath(),
            key_file=ConsumerIdentity.keypath())

    def apply(self, interface, testing=False):
        """
        'Next' button has been clicked - try to register with the
        provided user credentials and return the appropriate result
        value.
        """

        # on el5 we can't just move to another page, we have to set the next
        # page then do an apply. since we've already done our work async, skip
        # this time through
        if self._skip_apply_for_page_jump:
            self._skip_apply_for_page_jump = False
            return self._RESULT_SUCCESS

        self.interface = interface

        self._read_rhn_proxy_settings()

        credentials = self._get_credentials_hash()

        # bad proxy settings can cause socket.error or friends here
        # see bz #810363
        try:
            valid_registration = self.register(testing=testing)
        except socket.error, e:
            handle_gui_exception(e, e, self.registerWin)
            return self._RESULT_FAILURE

        if valid_registration:
            self._cached_credentials = credentials
        if self._offline:
            return self._RESULT_JUMP
        return self._RESULT_FAILURE

    def _offline_selected(self):
        """
        Override parent method to jump past all remaining RHSM screens.
        """
        self._skip_remaining_screens(self.interface)
        self._offline = True

    def close_window(self):
        """
        Overridden from RegisterScreen - we want to bypass the default behavior
        of hiding the GTK window.
        """
        pass

    def emit_consumer_signal(self):
        """
        Overriden from RegisterScreen - we don't care about consumer update
        signals.
        """
        pass

    def registrationTokenScreen(self):
        """
        Overridden from RegisterScreen - ignore any requests to show the
        registration screen on this particular page.
        """
        pass

    def createScreen(self):
        """
        Create a new instance of gtk.VBox, pulling in child widgets from the
        glade file.
        """
        self.vbox = gtk.VBox(spacing=10)
        self.register_dialog = registergui.registration_xml.get_widget("dialog-vbox6")
        self.register_dialog.reparent(self.vbox)

        # Get rid of the 'register' and 'cancel' buttons, as we are going to
        # use the 'forward' and 'back' buttons provided by the firsboot module
        # to drive the same functionality
        self._destroy_widget('register_button')
        self._destroy_widget('cancel_button')

    def initializeUI(self):
        # Need to make sure that each time the UI is initialized we reset back
        # to the main register screen.

        # if they've already registered during firstboot and have clicked
        # back to register again, we must first unregister.
        # XXX i'd like this call to be inside the async progress stuff,
        # since it does take some time
        if self._registration_finished and ConsumerIdentity.exists():
            try:
                managerlib.unregister(self.backend.uep, self.consumer.uuid)
            except socket.error, e:
                handle_gui_exception(e, e, self.registerWin)
            self.consumer.reload()
            self._registration_finished = False

        self._show_choose_server_page()
        self._clear_registration_widgets()
        self.initializeConsumerName()

    def focus(self):
        """
        Focus the initial UI element on the page, in this case the
        login name field.
        """
        # FIXME:  This is currently broken
        login_text = registergui.registration_xml.get_widget("account_login")
        login_text.grab_focus()

    def _destroy_widget(self, widget_name):
        """
        Destroy a widget by name.

        See gtk.Widget.destroy()
        """
        widget = registergui.registration_xml.get_widget(widget_name)
        widget.destroy()

    def _get_credentials_hash(self):
        """
        Return an internal hash representation of the text input
        widgets.  This is used to compare if we have changed anything
        when moving back and forth across modules.
        """
        credentials = [self._get_text(name) for name in \
                           ('account_login', 'account_password',
                               'consumer_name')]
        return hash(tuple(credentials))

    def _get_text(self, widget_name):
        """
        Return the text value of an input widget referenced
        by name.
        """
        widget = registergui.registration_xml.get_widget(widget_name)
        return widget.get_text()

    def _finish_registration(self, failed=False):
        registergui.RegisterScreen._finish_registration(self, failed=failed)
        if not failed:
            self._registration_finished = True

            self._init_sla()
        # if something did fail, we will have shown the user an error message
        # from the superclass _finish_registration. then just leave them on the
        # rhsm_login page so they can try again (or go back and select to skip
        # registration).

    def _move_to_manual_install(self, title):
        # TODO Change the message on the screen.
        get_screen().set_title(title)
        self.moveToPage("rhsm_manually_subscribe")

    def _init_sla(self):
        if self.skip_auto_subscribe():
            return self._move_to_manual_install(_("You have opted to skip auto-subscribe."))

        # sla autosubscribe time. load up the possible slas, to decide if
        # we need to display the selection screen, or go to the confirm
        # screen.
        # XXX this should really be done async.

        controller = autobind.init_controller(self.backend, self.consumer,
                Facts())

        # XXX see autobind.AutobindWizard load() and _show_initial_screen
        # for matching error handling.
        try:
            controller.load()
        except autobind.ServiceLevelNotSupportedException:
            message = _("Unable to auto-subscribe, server does not support service levels. Please run 'Subscription Manager' to manually subscribe.")
            return self._move_to_manual_install(message)

        except autobind.NoProductsException:
            message = _("No installed products on system. No need to update certificates at this time.")
            return self._move_to_manual_install(message)

        except autobind.AllProductsCoveredException:
            message = _("All installed products are covered by valid entitlements. Please run 'Subscription Manager' to subscribe to additional products.")
            return self._move_to_manual_install(message)

        except socket.error, e:
            handle_gui_exception(e, None, self.registerWin)
            return

        if len(controller.suitable_slas) > 1:
            self.moveToPage("rhsm_select_sla")
        elif len(controller.suitable_slas) == 1:
            if controller.current_sla and \
                    not controller.can_add_more_subs():
                message = _("Unable to subscribe to any additional products at current service level: %s") % controller.current_sla
                return self._move_to_manual_install(message)

            self.moveToPage("rhsm_confirm_subs")
        else:
            message = _("No service levels will cover all installed products. "
                "Please run 'Subscription Manager' to manually "
                "entitle this system.")
            return self._move_to_manual_install(message)

    def moveToPage(self, page):
        """
        el5 compat method for jumping pages
        """
        if self._is_compat:
            # we must be on el5.
            self._skip_apply_for_page_jump = True
            self.parent.setPage(page)
            self.parent.nextClicked()
        else:
            self.interface.moveToPage(moduleTitle=self.pages[page])

# for el5
childWindow = moduleClass<|MERGE_RESOLUTION|>--- conflicted
+++ resolved
@@ -30,17 +30,11 @@
         """
         Create a new firstboot Module for the 'register' screen.
         """
-        RhsmFirstbootModule.__init__(self,
-<<<<<<< HEAD
-        # Firstboot module title
+        RhsmFirstbootModule.__init__(self,        # Firstboot module title
         # Note: translated title needs to be unique across all
         # firstboot modules, not just the rhsm ones. See bz #828042
-                _("Entitlement Platform Registration"),
-                _("Entitlement Registration"),
-=======
                 _("Subscription Management Registration"),
                 _("Subscription Registration"),
->>>>>>> e4daf496
                 200.1, 109.10)
 
         self.pages = {
